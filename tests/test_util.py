from pytest import raises
from numpy.testing import assert_equal, assert_allclose

import numpy as np
import pytest

from SALib.util import (read_param_file, _scale_samples, _unscale_samples,
                        compute_groups_matrix)
from SALib.sample import latin


@pytest.fixture(scope='function')
def setup_param_file_group_dist(make_temporary_file):
    filename = make_temporary_file
    with open(filename, "w") as ofile:
        ofile.write("Test1 0.0 100.0 Group1 unif\n")
        ofile.write("Test2 5.0 51.0 Group1 triang\n")
        ofile.write("Test3 10.0 1.0 Group2 norm\n")
    return filename


@pytest.fixture(scope='function')
def setup_csv_param_file_space(make_temporary_file):
    filename = make_temporary_file
    with open(filename, "w") as ofile:
        ofile.write("Test 1,0.0,100.0\n")
        ofile.write("Test 2,5.0,51.0\n")
    return filename


@pytest.fixture(scope='function')
def setup_tab_param_file_espace_names(make_temporary_file):
    filename = make_temporary_file
    with open(filename, "w") as ofile:
        ofile.write("Test 1\t0.0\t100.0\n")
        ofile.write("Test 2\t5.0\t51.0\n")
    return filename


@pytest.fixture(scope='function')
def setup_csv_param_file_space_comments(make_temporary_file):
    filename = make_temporary_file
    with open(filename, "w") as ofile:
        ofile.write("# Here is a comment\n")
        ofile.write("'Test 1',0.0,100.0\n")
        ofile.write("'Test 2',5.0,51.0\n")
    return filename


def test_readfile(setup_function):
    """
    Tests a standard parameter file is read correctly
    """

    filename = setup_function
    pf = read_param_file(filename)

    assert_equal(pf['bounds'], [[0, 100], [5, 51]])
    assert_equal(pf['num_vars'], 2)
    assert_equal(pf['names'], ['Test1', 'Test2'])


def test_readfile_group_dist(setup_param_file_group_dist):
    """
    Tests a parameter file with groups and distributions is read correctly
    """
    filename = setup_param_file_group_dist
    pf = read_param_file(filename)
    assert_equal(pf['bounds'], [[0, 100], [5, 51], [10, 1]])
    assert_equal(pf['num_vars'], 3)
    assert_equal(pf['names'], ['Test1', 'Test2', 'Test3'])
    assert_equal(pf['groups'], ['Group1', 'Group1', 'Group2'])
    assert_equal(pf['dists'], ['unif', 'triang', 'norm'])


def test_csv_readfile_with_whitespace(setup_csv_param_file_space):
    """
    A comma delimited parameter file with whitespace in the names
    """

    filename = setup_csv_param_file_space

    pf = read_param_file(filename)

    assert_equal(pf['bounds'], [[0, 100], [5, 51]])
    assert_equal(pf['num_vars'], 2)
    assert_equal(pf['names'], ['Test 1', 'Test 2'])


def test_tab_readfile_whitespace(setup_tab_param_file_espace_names):
    """
    A tab delimited parameter file with whitespace in the names
    """

    filename = setup_tab_param_file_espace_names
    pf = read_param_file(filename)

    assert_equal(pf['bounds'], [[0, 100], [5, 51]])
    assert_equal(pf['num_vars'], 2)
    assert_equal(pf['names'], ['Test 1', 'Test 2'])


def test_csv_readfile_comments(setup_csv_param_file_space_comments):
    """
    """

    filename = setup_csv_param_file_space_comments

    pf = read_param_file(filename)

    print(pf['bounds'], pf['num_vars'], pf['names'])

    assert_equal(pf['bounds'], [[0, 100], [5, 51]])
    assert_equal(pf['num_vars'], 2)
    assert_equal(pf['names'], ['Test 1', 'Test 2'])


# Test scale samples
def test_scale_samples():
    """
    Simple test to ensure that samples are correctly scaled
    """

    params = np.arange(0, 1.1, 0.1).repeat(2).reshape((11, 2))

    bounds = [[10, 20], [-10, 10]]

    desired = np.array(
<<<<<<< HEAD
        [np.arange(10, 21, 1), np.arange(-10, 12, 2)], dtype=np.float).T
    _scale_samples(params, bounds)
=======
        [np.arange(10, 21, 1), np.arange(-10, 12, 2)], dtype=float).T
    scale_samples(params, bounds)
>>>>>>> b090a169
    assert_allclose(params, desired, atol=1e-03, rtol=1e-03)


def test_unscale_samples():
    """
    Simple test to unscale samples back to [0,1] range
    """
    params = np.array(
        [np.arange(10, 21, 1), np.arange(-10, 12, 2)], dtype=float).T
    bounds = [[10, 20], [-10, 10]]

    desired = np.arange(0, 1.1, 0.1).repeat(2).reshape((11, 2))
    _unscale_samples(params, bounds)
    assert_allclose(params, desired, atol=1e-03, rtol=1e-03)


def test_scale_samples_upper_lt_lower():
    """
    Raise ValueError if upper bound lower than lower bound
    """
    params = np.array([[0, 0], [0.1, 0.1], [0.2, 0.2]])
    bounds = [[10, 9], [-10, 10]]
    with raises(ValueError):
        _scale_samples(params, bounds)


def test_scale_samples_upper_eq_lower():
    """
    Raise ValueError if upper bound lower equal to lower bound
    """
    params = np.array([[0, 0], [0.1, 0.1], [0.2, 0.2]])
    bounds = [[10, 10], [-10, 10]]
    with raises(ValueError):
        _scale_samples(params, bounds)


def test_compute_groups_from_parameter_file():
    """
    Tests that a group file is read correctly
    """
    actual_matrix, actual_unique_names = \
        compute_groups_matrix(['Group 1', 'Group 2', 'Group 2'])

    assert_equal(actual_matrix, np.array(
<<<<<<< HEAD
        [[1, 0], [0, 1], [0, 1]], dtype=np.int))
    assert_equal(actual_unique_names, ['Group 1', 'Group 2'])

def test_nonuniform_scale_samples_truncnorm():
    """
    Test the rescaling of samples for truncated normal distribution
    """
    problem = {
        'num_vars': 1,
        'dists': ['truncnorm'],
        'bounds': [[0, 3.14, 2, 1]],
        'names': ['x1']
    }
    actual = latin.sample(problem, 10, seed=42)
    expected = np.array(
        [[2.68693037], [1.34115848], [0.39811064],
         [2.09477163], [2.49999031], [3.028063],
         [1.5564238], [1.11686499], [1.68414443],
         [1.9022482]]
    )
    np.testing.assert_allclose(actual, expected)
=======
        [[1, 0], [0, 1], [0, 1]], dtype=int))
    assert_equal(actual_unique_names, ['Group 1', 'Group 2'])
>>>>>>> b090a169
<|MERGE_RESOLUTION|>--- conflicted
+++ resolved
@@ -126,13 +126,8 @@
     bounds = [[10, 20], [-10, 10]]
 
     desired = np.array(
-<<<<<<< HEAD
         [np.arange(10, 21, 1), np.arange(-10, 12, 2)], dtype=np.float).T
     _scale_samples(params, bounds)
-=======
-        [np.arange(10, 21, 1), np.arange(-10, 12, 2)], dtype=float).T
-    scale_samples(params, bounds)
->>>>>>> b090a169
     assert_allclose(params, desired, atol=1e-03, rtol=1e-03)
 
 
@@ -177,8 +172,7 @@
         compute_groups_matrix(['Group 1', 'Group 2', 'Group 2'])
 
     assert_equal(actual_matrix, np.array(
-<<<<<<< HEAD
-        [[1, 0], [0, 1], [0, 1]], dtype=np.int))
+        [[1, 0], [0, 1], [0, 1]], dtype=int))
     assert_equal(actual_unique_names, ['Group 1', 'Group 2'])
 
 def test_nonuniform_scale_samples_truncnorm():
@@ -198,8 +192,4 @@
          [1.5564238], [1.11686499], [1.68414443],
          [1.9022482]]
     )
-    np.testing.assert_allclose(actual, expected)
-=======
-        [[1, 0], [0, 1], [0, 1]], dtype=int))
-    assert_equal(actual_unique_names, ['Group 1', 'Group 2'])
->>>>>>> b090a169
+    np.testing.assert_allclose(actual, expected)