--- conflicted
+++ resolved
@@ -118,11 +118,7 @@
         # computed over the groups of variables,
         # rather than the individual variables
         Si_grouped = ResultDict((k, [None] * num_vars)
-<<<<<<< HEAD
-                          for k in ['mu_star', 'mu_star_conf'])
-=======
                                 for k in ['mu_star', 'mu_star_conf'])
->>>>>>> 2bca42ce
         Si_grouped['mu_star'] = compute_grouped_metric(Si['mu_star'], groups)
         Si_grouped['mu_star_conf'] = compute_grouped_metric(Si['mu_star_conf'],
                                                             groups)
