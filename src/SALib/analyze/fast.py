--- conflicted
+++ resolved
@@ -1,4 +1,3 @@
-<<<<<<< HEAD
 import math
 import numpy as np
 from scipy.stats import norm
@@ -7,8 +6,9 @@
 from ..util import read_param_file, ResultDict
 
 
-def analyze(problem, Y, M=4, num_resamples=100, conf_level=0.95, print_to_console=False, seed=None):
-    """Performs the extended Fourier Amplitude Sensitivity Test (eFAST) on model outputs.
+def analyze(problem, Y, M=4, num_resamples=100, conf_level=0.95,
+            print_to_console=False, seed=None):
+    """Perform extended Fourier Amplitude Sensitivity Test on model outputs
 
     Returns a dictionary with keys 'S1' and 'ST', where each entry is a list of
     size D (the number of parameters) containing the indices in the same order
@@ -32,12 +32,14 @@
         the Fourier series decomposition (default 4)
     print_to_console : bool
         Print results directly to console (default False)
-
+    seed : int
+        Seed to generate a random number
 
     References
     ----------
-    .. [1] Cukier, R. I., C. M. Fortuin, K. E. Shuler, A. G. Petschek, and J. H.
-           Schaibly (1973).  "Study of the sensitivity of coupled reaction
+    .. [1] Cukier, R. I., C. M. Fortuin, K. E. Shuler, A. G. Petschek,
+           and J. H. Schaibly (1973).
+           "Study of the sensitivity of coupled reaction
            systems to uncertainties in rate coefficients."  J. Chem. Phys.,
            59(8):3873-3878, doi:10.1063/1.1680571.
 
@@ -75,12 +77,13 @@
     omega_0 = math.floor((N - 1) / (2 * M))
 
     # Calculate and Output the First and Total Order Values
-    Si = ResultDict((k, [None] * D) for k in ['S1', 'ST', 'S1_conf', 'ST_conf'])
+    Si = ResultDict((k, [None] * D)
+                    for k in ['S1', 'ST', 'S1_conf', 'ST_conf'])
     Si['names'] = problem['names']
     for i in range(D):
-        l = np.arange(i * N, (i + 1) * N)
+        z = np.arange(i * N, (i + 1) * N)
 
-        Y_l = Y[l]
+        Y_l = Y[z]
 
         S1, ST = compute_orders(Y_l, N, M, omega_0)
         Si['S1'][i] = S1
@@ -171,118 +174,4 @@
 
 
 if __name__ == "__main__":
-    common_args.run_cli(cli_parse, cli_action)
-=======
-import math
-import numpy as np
-
-from . import common_args
-from ..util import read_param_file, ResultDict
-
-
-def analyze(problem, Y, M=4, print_to_console=False, seed=None):
-    """Performs the extended Fourier Amplitude Sensitivity Test (eFAST) on model outputs.
-
-    Returns a dictionary with keys 'S1' and 'ST', where each entry is a list of
-    size D (the number of parameters) containing the indices in the same order
-    as the parameter file.
-
-    Parameters
-    ----------
-    problem : dict
-        The problem definition
-    Y : numpy.array
-        A NumPy array containing the model outputs
-    M : int
-        The interference parameter, i.e., the number of harmonics to sum in
-        the Fourier series decomposition (default 4)
-    print_to_console : bool
-        Print results directly to console (default False)
-    seed : int
-        Seed to generate a random number
-
-    References
-    ----------
-    .. [1] Cukier, R. I., C. M. Fortuin, K. E. Shuler, A. G. Petschek, and J. H.
-           Schaibly (1973).  "Study of the sensitivity of coupled reaction
-           systems to uncertainties in rate coefficients."  J. Chem. Phys.,
-           59(8):3873-3878, doi:10.1063/1.1680571.
-
-    .. [2] Saltelli, A., S. Tarantola, and K. P.-S. Chan (1999).  "A
-           Quantitative Model-Independent Method for Global Sensitivity
-           Analysis of Model Output."  Technometrics, 41(1):39-56,
-           doi:10.1080/00401706.1999.10485594.
-
-    .. [3] fast99 - R `sensitivity` package
-           Gilles Pujol (2006)
-           https://github.com/cran/sensitivity/blob/master/R/fast99.R
-
-    Examples
-    --------
-    >>> X = fast_sampler.sample(problem, 1000)
-    >>> Y = Ishigami.evaluate(X)
-    >>> Si = fast.analyze(problem, Y, print_to_console=False)
-    """
-    if seed:
-        np.random.seed(seed)
-
-    D = problem['num_vars']
-
-    if Y.size % (D) == 0:
-        N = int(Y.size / D)
-    else:
-        raise ValueError("""
-            Error: Number of samples in model output file must be a multiple of D,
-            where D is the number of parameters in your parameter file.
-          """)
-
-    # Recreate the vector omega used in the sampling
-    omega_0 = math.floor((N - 1) / (2 * M))
-
-    # Calculate and Output the First and Total Order Values
-    if print_to_console:
-        print("Parameter First Total")
-    Si = ResultDict((k, [None] * D) for k in ['S1', 'ST'])
-    Si['names'] = problem['names']
-    for i in range(D):
-        l = np.arange(i * N, (i + 1) * N)
-        Si['S1'][i] = compute_first_order(Y[l], N, M, omega_0)
-        Si['ST'][i] = compute_total_order(Y[l], N, omega_0)
-        if print_to_console:
-            print("%s %f %f" %
-                  (problem['names'][i], Si['S1'][i], Si['ST'][i]))
-
-    return Si
-
-
-def compute_first_order(outputs, N, M, omega):
-    f = np.fft.fft(outputs)
-    Sp = np.power(np.absolute(f[np.arange(1, int((N + 1) / 2))]) / N, 2)
-    V = 2 * np.sum(Sp)
-    D1 = 2 * np.sum(Sp[np.arange(1, M + 1) * int(omega) - 1])
-    return D1 / V
-
-
-def compute_total_order(outputs, N, omega):
-    f = np.fft.fft(outputs)
-    Sp = np.power(np.absolute(f[np.arange(1, int((N + 1) / 2))]) / N, 2)
-    V = 2 * np.sum(Sp)
-    Dt = 2 * sum(Sp[np.arange(int(omega / 2))])
-    return (1 - Dt / V)
-
-
-# No additional arguments required for FAST
-cli_parse = None
-
-
-def cli_action(args):
-    problem = read_param_file(args.paramfile)
-    Y = np.loadtxt(args.model_output_file,
-                   delimiter=args.delimiter, usecols=(args.column,))
-
-    analyze(problem, Y, print_to_console=True, seed=args.seed)
-
-
-if __name__ == "__main__":
-    common_args.run_cli(cli_parse, cli_action)
->>>>>>> c35568dc
+    common_args.run_cli(cli_parse, cli_action)