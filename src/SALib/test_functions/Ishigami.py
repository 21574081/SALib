--- conflicted
+++ resolved
@@ -1,28 +1,24 @@
-<<<<<<< HEAD
-from __future__ import division
-=======
-import math
->>>>>>> 0d38613f
-
-import numpy as np
-
-
-# Non-monotonic Ishigami Function (3 parameters)
-# Using Saltelli sampling with a sample size of ~1000
-# the expected first-order indices would be:
-# x1: 0.3139
-# x2: 0.4424
-# x3: 0.0
-def evaluate(values):
-    Y = np.zeros(values.shape[0])
-    A = 7
-    B = 0.1
-
-    # X = values
-    # Y = np.sin(X[:, 0]) + A * np.power(np.sin(X[:, 1]), 2) + \
-    #         B * np.power(X[:, 2], 4) * np.sin(X[:, 0])
-    for i, X in enumerate(values):
-        Y[i] = np.sin(X[0]) + A * np.power(np.sin(X[1]), 2) + \
-            B * np.power(X[2], 4) * np.sin(X[0])
-
-    return Y
+import math
+
+import numpy as np
+
+
+# Non-monotonic Ishigami Function (3 parameters)
+# Using Saltelli sampling with a sample size of ~1000
+# the expected first-order indices would be:
+# x1: 0.3139
+# x2: 0.4424
+# x3: 0.0
+def evaluate(values):
+    Y = np.zeros(values.shape[0])
+    A = 7
+    B = 0.1
+
+    # X = values
+    # Y = np.sin(X[:, 0]) + A * np.power(np.sin(X[:, 1]), 2) + \
+    #         B * np.power(X[:, 2], 4) * np.sin(X[:, 0])
+    for i, X in enumerate(values):
+        Y[i] = np.sin(X[0]) + A * np.power(np.sin(X[1]), 2) + \
+            B * np.power(X[2], 4) * np.sin(X[0])
+
+    return Y