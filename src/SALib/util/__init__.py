--- conflicted
+++ resolved
@@ -32,16 +32,10 @@
         list of lists of dimensions `num_params`-by-2
     """
     # Check bounds are legal (upper bound is greater than lower bound)
-<<<<<<< HEAD
     lower_bounds, upper_bounds = _check_bounds(bounds)
-=======
-    b = np.array(bounds)
-    lower_bounds = b[:, 0]
-    upper_bounds = b[:, 1]
 
     if np.any(lower_bounds >= upper_bounds):
         raise ValueError("Bounds are not legal (upper bound must be greater than lower bound)")
->>>>>>> 030421e6
 
     # This scales the samples in-place, by using the optional output
     # argument for the numpy ufunctions
